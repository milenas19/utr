--- conflicted
+++ resolved
@@ -256,13 +256,8 @@
 	G4double TargetContainer_Inner_Radius = 10. * mm;
 	G4double TargetContainer_Inner_Length = 4. * mm; // Estimated
 
-<<<<<<< HEAD
 	G4double Se_Density = Se_Mass / (PI * pow(TargetContainer_Inner_Radius, 2) *
 	                                 TargetContainer_Inner_Length);
-=======
-	G4double Se_Density = Se_Mass / (PI * TargetContainer_Inner_Length *
-	                                 pow(TargetContainer_Inner_Radius, 2));
->>>>>>> 72ea4c3c
 
 	target_Se = new G4Material(name = "target_Se", Se_Density, ncomponents = 1);
 	target_Se->AddElement(enriched_Se, natoms = 1);
