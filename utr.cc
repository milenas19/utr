/*
utr - Geant4 simulation of the UTR at HIGS
Copyright (C) 2017 the developing team (see README.md)

This file is part of utr.

utr is free software: you can redistribute it and/or modify
it under the terms of the GNU General Public License as published by
the Free Software Foundation, either version 3 of the License, or
(at your option) any later version.

utr is distributed in the hope that it will be useful,
but WITHOUT ANY WARRANTY; without even the implied warranty of
MERCHANTABILITY or FITNESS FOR A PARTICULAR PURPOSE.  See the
GNU General Public License for more details.

You should have received a copy of the GNU General Public License
along with utr.  If not, see <http://www.gnu.org/licenses/>.
*/

#include "G4MTRunManager.hh"
#include "G4RunManager.hh"
#include "G4UImanager.hh"
#include "G4VisExecutive.hh"
#include "G4VisManager.hh"

#include "ActionInitialization.hh"
#include "DetectorConstruction.hh"
#include "Physics.hh"
#include "RunAction.hh"

#include "G4UIExecutive.hh"
#include "G4UImanager.hh"

#include <argp.h>
#include <time.h>

using namespace std;

const char *argp_program_version = "1.0.0";
const char *argp_program_bug_address = "<ugayer@ikp.tu-darmstadt.de>";
static char doc[] = "GEANT4 simulation of the UTR at HIGS";
static char args_doc[] = "MACROFILE";
static struct argp_option options[] = {
    {"macrofile", 'm', "MACRO", 0, "Macro file", 0},
    {"nthreads", 't', "THREAD", 0, "Number of threads", 0},
    {0, 0, 0, 0, 0, 0}};

struct arguments {
	int nthreads = 1;
	char *macrofile = 0;
};

static error_t parse_opt(int key, char *arg, struct argp_state *state) {
	struct arguments *arguments = (struct arguments *)state->input;
	switch (key) {
	case 't':
		arguments->nthreads = atoi(arg);
		break;
	case 'm':
		arguments->macrofile = arg;
		break;
	default:
		return ARGP_ERR_UNKNOWN;
	}
	return 0;
}

static struct argp argp = {options, parse_opt, args_doc, doc, 0, 0, 0};

int main(int argc, char *argv[]) {

	struct arguments arguments;
	argp_parse(&argp, argc, argv, 0, 0, &arguments);

	G4Random::setTheEngine(new CLHEP::RanecuEngine);
	// 'Real' random results
	time_t timer;
	G4Random::setTheSeed(time(&timer));
// Deterministic results
// G4Random::setTheSeed(1);

#ifdef G4MULTITHREADED
	G4MTRunManager *runManager = new G4MTRunManager;
	runManager->SetNumberOfThreads(arguments.nthreads);
#else
	G4RunManager *runManager = new G4RunManager;
#endif

	G4cout << "Initializing DetectorConstruction..." << G4endl;
	runManager->SetUserInitialization(new DetectorConstruction);

	G4cout << "Initializing PhysicsList..." << G4endl;
	Physics *physicsList = new Physics();
	runManager->SetUserInitialization(physicsList);

	G4cout << "ActionInitialization..." << G4endl;
	ActionInitialization *actionInitialization = new ActionInitialization();
	runManager->SetUserInitialization(actionInitialization);

	if (!arguments.macrofile) {
		G4cout << "Initializing VisManager" << G4endl;
		G4VisManager *visManager = new G4VisExecutive;
		visManager->Initialize();
	}

	G4UImanager *UImanager = G4UImanager::GetUIpointer();

	if (arguments.macrofile) {
		G4cout << "Executing macro file " << arguments.macrofile << G4endl;
		G4String command = "/control/execute ";
		UImanager->ApplyCommand(command + arguments.macrofile);
	} else {
		G4cout << "Starting UI mode..." << G4endl;
		G4UIExecutive *ui = 0;

#ifdef G4UI_USE_QT
                ui = new G4UIExecutive(argc, argv, "qt");
#else
                ui = new G4UIExecutive(argc, argv);
#endif

<<<<<<< HEAD
=======
		UImanager->ApplyCommand("/control/execute init_vis.mac");

>>>>>>> 507221a2
		ui->SessionStart();
		delete ui;
	}

	if (G4VisManager::GetConcreteInstance())
		delete G4VisManager::GetConcreteInstance();

	delete runManager;
	return 0;
}<|MERGE_RESOLUTION|>--- conflicted
+++ resolved
@@ -120,11 +120,8 @@
                 ui = new G4UIExecutive(argc, argv);
 #endif
 
-<<<<<<< HEAD
-=======
 		UImanager->ApplyCommand("/control/execute init_vis.mac");
 
->>>>>>> 507221a2
 		ui->SessionStart();
 		delete ui;
 	}
