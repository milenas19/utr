--- conflicted
+++ resolved
@@ -42,7 +42,7 @@
 option(HADRON_INELASTIC_HP "Use G4HadronPhysicsFTFP_BERT_HP" OFF)
 option(HADRON_INELASTIC_LEND "Use G4HadronPhysicsShieldingLEND" OFF)
 
-<<<<<<< HEAD
+option(BACKWARD_COMPATIBLE_BUILD "Build for Geant4 versions < 10.5" OFF)
 option(EVENT_EDEP "For each event, record total energy deposition in the detectors" ON)
 option(EVENT_EKIN "For each event, record kinetic energy at the time a particle first hits a detector" OFF)
 option(EVENT_PARTICLE "For each event, record type of the first particle that hit a detector" ON)
@@ -53,9 +53,6 @@
 option(EVENT_MOMX "For each event, record the momentum in X direction of the first particle that hit a detector" OFF)
 option(EVENT_MOMX "For each event, record the momentum in X direction of the first particle that hit a detector" OFF)
 option(EVENT_MOMX "For each event, record the momentum in X direction of the first particle that hit a detector" OFF)
-=======
-option(BACKWARD_COMPATIBLE_BUILD "Build for Geant4 versions < 10.5" OFF)
->>>>>>> 0b42321c
 
 #----------------------------------------------------------------------------
 # Enable configuration of the source code by cmake
