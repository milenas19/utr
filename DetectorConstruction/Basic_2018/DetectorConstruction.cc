/*
utr - Geant4 simulation of the UTR at HIGS
Copyright (C) 2017 the developing team (see README.md)

This file is part of utr.

utr is free software: you can redistribute it and/or modify
it under the terms of the GNU General Public License as published by
the Free Software Foundation, either version 3 of the License, or
(at your option) any later version.

utr is distributed in the hope that it will be useful,
but WITHOUT ANY WARRANTY; without even the implied warranty of
MERCHANTABILITY or FITNESS FOR A PARTICULAR PURPOSE.  See the
GNU General Public License for more details.

You should have received a copy of the GNU General Public License
along with utr.  If not, see <http://www.gnu.org/licenses/>.
*/

#include "DetectorConstruction.hh"

// Materials
#include "G4Material.hh"
#include "G4NistManager.hh"
#include "Materials.hh"
Materials *Materials::instance = NULL;
Materials *materials = Materials::Instance();

// Geometry
#include "G4Box.hh"
#include "G4LogicalVolume.hh"
#include "G4PVPlacement.hh"
#include "G4VisAttributes.hh"
#include "globals.hh"

#include "Room.hh"
#include "Beampipe_Upstream.hh"
#include "Beampipe_Downstream.hh"
#include "First_UTR_Wall.hh"
#include "First_Setup.hh"
#include "G3_Wall.hh"
#include "Detectors_G3.hh"
#include "Wheel.hh"
#include "G3_Table.hh"
#include "Table2.hh"
#include "Detectors_2nd.hh"
#include "ZeroDegree_Setup.hh"

// Sensitive Detectors
#include "G4SDManager.hh"
#include "EnergyDepositionSD.hh"
#include "ParticleSD.hh"
#include "SecondarySD.hh"

DetectorConstruction::DetectorConstruction() {}

DetectorConstruction::~DetectorConstruction() {}

G4VPhysicalVolume *DetectorConstruction::Construct() {

	/*
	 * Fast-forward to specific parts of the geometry by searching for
	 * ROOM (UTR walls and floor)
	 * WORLD (world volume)
	 * BEAMPIPE_UPSTREAM 
	 * BEAMPIPE_DOWNSTREAM
	 * FIRST_UTR_WALL
	 * FIRST_SETUP (first setup upstream of g3)
	 * G3_WALL (wall immediately in front of g3)
	 * DETECTORS_G3 (detectors in g3)
	 * WHEEL (g3 wheel)
	 * G3_TABLE
	 * TABLE_2 (the table on which the second setup is mounted)
	 * DETECTORS_2ND (detectors in second setup)
	 * ZERODEGREE_SETUP (zero-degree detector)
	 */

	G4Colour white(1.0, 1.0, 1.0);
	G4Colour grey(0.5, 0.5, 0.5);
	G4Colour black(0.0, 0.0, 0.0);
	G4Colour red(1.0, 0.0, 0.0);
	G4Colour green(0.0, 1.0, 0.0);
	G4Colour blue(0.0, 0.0, 1.0);
	G4Colour cyan(0.0, 1.0, 1.0);
	G4Colour magenta(1.0, 0.0, 1.0);
	G4Colour yellow(1.0, 1.0, 0.0);
	G4Colour orange(1.0, 0.5, 0.0);
	G4Colour light_orange(1.0, 0.82, 0.36);

	G4NistManager *nist = G4NistManager::Instance();

	G4Material *air = nist->FindOrBuildMaterial("G4_AIR");

	/***************** WORLD *****************/

	World_x = 3000. * mm;
	World_y = 3150. * mm;
	World_z = 6000. * mm;

	G4Box *World_dim =
	    new G4Box("World_Solid", World_x * 0.5, World_y * 0.5, World_z * 0.5);

	G4LogicalVolume *World_Logical =
	    new G4LogicalVolume(World_dim, air, "World_Logical", 0, 0, 0);

	//World_Logical->SetVisAttributes(G4VisAttributes::GetInvisible());
    	G4VisAttributes* world_vis = new G4VisAttributes(true, red);
    	world_vis->SetForceWireframe(true);

	World_Logical->SetVisAttributes(world_vis);

	G4VPhysicalVolume *World_Physical =
	    new G4PVPlacement(0, G4ThreeVector(), World_Logical, "World", 0, false, 0);

	/***************** GENERAL DIMENSIONS *****************/

	G4double Wheel_To_Target = 3.*inch;
	G4double First_Setup_To_Wheel = 34.*inch;
	G4double First_UTR_Wall_To_First_Setup = 4.2*inch;
	G4double First_Setup_To_G3_Wall = 3.5*inch;
	G3_Target_To_2nd_Target = 62.*inch; // Estimated
	G4double ZeroDegree_To_2nd_Target = 980.*mm;

	/***************************************************/
	/***************** INITIALIZATIONS *****************/
	/***************************************************/

	Room room(World_Logical);
	Beampipe_Upstream beampipe_Upstream(World_Logical);
	First_UTR_Wall first_UTR_Wall(World_Logical);
	First_Setup first_Setup(World_Logical);
	G3_Wall g3_Wall(World_Logical);
	Detectors_G3 detectors_G3(World_Logical);
	Wheel wheel(World_Logical);
	G3_Table g3_Table(World_Logical);
	Table2 table2(World_Logical);
	Beampipe_Downstream beampipe_Downstream(World_Logical);
	Detectors_2nd detectors_2nd(World_Logical);	
	ZeroDegree_Setup zeroDegree_Setup(World_Logical);

	/***************************************************/
	/*****************  CONSTRUCTION  *****************/
	/***************************************************/

	/***************** ROOM *****************/

	room.Construct(G4ThreeVector(), World_x, World_y, World_z,
            Wheel_To_Target - First_Setup_To_Wheel - first_Setup.Get_Length() - First_UTR_Wall_To_First_Setup - first_UTR_Wall.Get_Length(),
	g3_Wall.Get_Floor_Level());

	/***************** BEAMPIPE_UPSTREAM *****************/

	beampipe_Upstream.Construct(G4ThreeVector(0., 0., beampipe_Upstream.Get_Z_Axis_Offset_Z()), 1e-2);

	/***************** FIRST_UTR_WALL *****************/

	first_UTR_Wall.Construct(G4ThreeVector(0., 0., Wheel_To_Target - First_Setup_To_Wheel - first_Setup.Get_Length() - First_UTR_Wall_To_First_Setup - first_UTR_Wall.Get_Length()*0.5));

	/***************** FIRST_SETUP *****************/

	first_Setup.Construct(G4ThreeVector(0., 0., Wheel_To_Target - First_Setup_To_Wheel - first_Setup.Get_Length()*0.5));

	/***************** G3_WALL *****************/

	g3_Wall.Construct(G4ThreeVector(0., 0., Wheel_To_Target - First_Setup_To_Wheel + First_Setup_To_G3_Wall + g3_Wall.Get_Length()*0.5));

	/***************** DETECTORS_G3 *****************/

	detectors_G3.Construct(G4ThreeVector(0., 0., 0.));

	/***************** WHEEL *****************/

	wheel.Construct(G4ThreeVector(0., 0., Wheel_To_Target + wheel.Get_Length()*0.5));

	/***************** G3_TABLE *****************/

	g3_Table.Construct(G4ThreeVector(0., 0., Wheel_To_Target + wheel.Get_Length() + g3_Table.Get_Length()*0.5));

	/***************** TABLE_2 *****************/

	table2.Construct(G4ThreeVector(0., 0.,  Wheel_To_Target + wheel.Get_Length() + g3_Table.Get_Length() + table2.Get_Length()*0.5 + table2.Get_Z_Axis_Offset_Z()));

	/***************** BEAMPIPE_DOWNSTREAM *****************/

	beampipe_Downstream.Construct(G4ThreeVector(0., 0., G3_Target_To_2nd_Target + beampipe_Downstream.Get_Z_Axis_Offset_Z()), 1e-2);

	/***************** DETECTORS_2ND *****************/

	detectors_2nd.Construct(G4ThreeVector(0., 0., G3_Target_To_2nd_Target));
	
<<<<<<< HEAD
	/***************** ZERODEGREE_SETUP *****************/

	zeroDegree_Setup.Construct(G4ThreeVector(0., 0., G3_Target_To_2nd_Target + ZeroDegree_To_2nd_Target));
=======
	print_info();
>>>>>>> 9de8ddcb

	return World_Physical;
}

void DetectorConstruction::ConstructSDandField() {

	/********* ZeroDegree detector *******/

	EnergyDepositionSD *ZeroDegreeSD = new EnergyDepositionSD("ZeroDegree", "ZeroDegree");
	G4SDManager::GetSDMpointer()->AddNewDetector(ZeroDegreeSD);
	ZeroDegreeSD->SetDetectorID(0);
	SetSensitiveDetector("ZeroDegree", ZeroDegreeSD, true);

	/*************** Gamma3 **************/

	EnergyDepositionSD *HPGe1SD = new EnergyDepositionSD("HPGe1", "HPGe1");
	G4SDManager::GetSDMpointer()->AddNewDetector(HPGe1SD);
	HPGe1SD->SetDetectorID(1);
	SetSensitiveDetector("HPGe1", HPGe1SD, true);

	EnergyDepositionSD *HPGe2SD = new EnergyDepositionSD("HPGe2", "HPGe2");
	G4SDManager::GetSDMpointer()->AddNewDetector(HPGe2SD);
	HPGe2SD->SetDetectorID(2);
	SetSensitiveDetector("HPGe2", HPGe2SD, true);

	EnergyDepositionSD *HPGe3SD = new EnergyDepositionSD("HPGe3", "HPGe3");
	G4SDManager::GetSDMpointer()->AddNewDetector(HPGe3SD);
	HPGe3SD->SetDetectorID(3);
	SetSensitiveDetector("HPGe3", HPGe3SD, true);

	EnergyDepositionSD *HPGe4SD = new EnergyDepositionSD("HPGe4", "HPGe4");
	G4SDManager::GetSDMpointer()->AddNewDetector(HPGe4SD);
	HPGe4SD->SetDetectorID(4);
	SetSensitiveDetector("HPGe4", HPGe4SD, true);

	EnergyDepositionSD *LaBr1SD = new EnergyDepositionSD("LaBr1", "LaBr1");
	G4SDManager::GetSDMpointer()->AddNewDetector(LaBr1SD);
	LaBr1SD->SetDetectorID(5);
	SetSensitiveDetector("LaBr1", LaBr1SD, true);

	EnergyDepositionSD *LaBr2SD = new EnergyDepositionSD("LaBr2", "LaBr2");
	G4SDManager::GetSDMpointer()->AddNewDetector(LaBr2SD);
	LaBr2SD->SetDetectorID(6);
	SetSensitiveDetector("LaBr2", LaBr2SD, true);

	EnergyDepositionSD *LaBr3SD = new EnergyDepositionSD("LaBr3", "LaBr3");
	G4SDManager::GetSDMpointer()->AddNewDetector(LaBr3SD);
	LaBr3SD->SetDetectorID(7);
	SetSensitiveDetector("LaBr3", LaBr3SD, true);

	EnergyDepositionSD *LaBr4SD = new EnergyDepositionSD("LaBr4", "LaBr4");
	G4SDManager::GetSDMpointer()->AddNewDetector(LaBr4SD);
	LaBr4SD->SetDetectorID(8);
	SetSensitiveDetector("LaBr4", LaBr4SD, true);

	/*************** Second setup **************/

	//EnergyDepositionSD *HPGe9SD = new EnergyDepositionSD("HPGe9", "HPGe9");
	//G4SDManager::GetSDMpointer()->AddNewDetector(HPGe9SD);
	//HPGe9SD->SetDetectorID(9);
	//SetSensitiveDetector("HPGe9", HPGe9SD, true);

	EnergyDepositionSD *HPGe10SD = new EnergyDepositionSD("HPGe10", "HPGe10");
	G4SDManager::GetSDMpointer()->AddNewDetector(HPGe10SD);
	HPGe10SD->SetDetectorID(10);
	SetSensitiveDetector("HPGe_Cologne", HPGe10SD, true);

	EnergyDepositionSD *HPGe11SD = new EnergyDepositionSD("HPGe11", "HPGe11");
	G4SDManager::GetSDMpointer()->AddNewDetector(HPGe11SD);
	HPGe11SD->SetDetectorID(11);
	SetSensitiveDetector("HPGe_Stuttgart", HPGe11SD, true);

	EnergyDepositionSD *HPGe12SD = new EnergyDepositionSD("HPGe12", "HPGe12");
	G4SDManager::GetSDMpointer()->AddNewDetector(HPGe12SD);
	HPGe12SD->SetDetectorID(12);
	SetSensitiveDetector("HPGe12", HPGe12SD, true);
}

void DetectorConstruction::print_info() const {
	printf("==============================================================\n");
	printf("  DetectorConstruction: Info (all dimensions in mm)\n");
	G4cout << G4endl;
	printf("> Ideal position of G3 target : ( %5.2f, %5.2f, %5.2f )\n", 0., 0., 0.);
	printf("> Ideal position of 2nd target: ( %5.2f, %5.2f, %5.2f)\n", 0., 0., G3_Target_To_2nd_Target);
	printf("> World dimensions            : ( %5.2f, %5.2f, %5.2f)\n", World_x, World_y, World_z);
	printf("==============================================================\n");
}<|MERGE_RESOLUTION|>--- conflicted
+++ resolved
@@ -94,9 +94,9 @@
 
 	/***************** WORLD *****************/
 
-	World_x = 3000. * mm;
-	World_y = 3150. * mm;
-	World_z = 6000. * mm;
+	G4double World_x = 3000. * mm;
+	G4double World_y = 3150. * mm;
+	G4double World_z = 6000. * mm;
 
 	G4Box *World_dim =
 	    new G4Box("World_Solid", World_x * 0.5, World_y * 0.5, World_z * 0.5);
@@ -119,7 +119,7 @@
 	G4double First_Setup_To_Wheel = 34.*inch;
 	G4double First_UTR_Wall_To_First_Setup = 4.2*inch;
 	G4double First_Setup_To_G3_Wall = 3.5*inch;
-	G3_Target_To_2nd_Target = 62.*inch; // Estimated
+	G4double G3_Target_To_2nd_Target = 62.*inch; // Estimated
 	G4double ZeroDegree_To_2nd_Target = 980.*mm;
 
 	/***************************************************/
@@ -189,13 +189,11 @@
 
 	detectors_2nd.Construct(G4ThreeVector(0., 0., G3_Target_To_2nd_Target));
 	
-<<<<<<< HEAD
 	/***************** ZERODEGREE_SETUP *****************/
 
 	zeroDegree_Setup.Construct(G4ThreeVector(0., 0., G3_Target_To_2nd_Target + ZeroDegree_To_2nd_Target));
-=======
+
 	print_info();
->>>>>>> 9de8ddcb
 
 	return World_Physical;
 }
